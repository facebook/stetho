--- conflicted
+++ resolved
@@ -37,7 +37,6 @@
 import com.facebook.stetho.dumpapp.plugins.SharedPreferencesDumperPlugin;
 import com.facebook.stetho.inspector.ChromeDevtoolsServer;
 import com.facebook.stetho.inspector.ChromeDiscoveryHandler;
-import com.facebook.stetho.inspector.database.SqliteDatabaseDriver;
 import com.facebook.stetho.inspector.elements.Document;
 import com.facebook.stetho.inspector.elements.DocumentProviderFactory;
 import com.facebook.stetho.inspector.elements.android.ActivityTracker;
@@ -348,18 +347,12 @@
               new RhinoDetectingRuntimeReplFactory(mContext)));
       provideIfDesired(new Worker());
       if (Build.VERSION.SDK_INT >= DatabaseConstants.MIN_API_LEVEL) {
-<<<<<<< HEAD
-        Database database = new Database();
-        database.add(new SqliteDatabaseDriver(mContext, new DefaultDatabaseFilesProvider(mContext)));
-        provideIfDesired(database);
-=======
         provideIfDesired(
             new Database(
                 mContext,
                 mDatabaseFiles != null ?
                     mDatabaseFiles :
                     new DefaultDatabaseFilesProvider(mContext)));
->>>>>>> 2428d52c
       }
       return mDelegate.finish();
     }
